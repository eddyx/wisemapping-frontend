--- conflicted
+++ resolved
@@ -48,20 +48,12 @@
     let component: React.ReactElement = <></>;
 
     switch (event) {
-<<<<<<< HEAD
-      case 'edit-note': {
-=======
       case 'note': {
->>>>>>> 86050b24
         title = 'editor-panel.note-panel-title';
         component = widgetManager.buidEditorForNote(topic!);
         break;
       }
-<<<<<<< HEAD
-      case 'edit-link':
-=======
       case 'link':
->>>>>>> 86050b24
         title = 'editor-panel.link-panel-title';
         component = widgetManager.buildEditorForLink(topic!);
         break;
