--- conflicted
+++ resolved
@@ -65,31 +65,7 @@
         />
       )}
 
-<<<<<<< HEAD
       <WidgetPopover widgetManager={widgetBulder} />
-=======
-      <Popover
-        id="popover"
-        open={popoverOpen}
-        anchorEl={popoverTarget}
-        onClose={widgetManager.handleClose}
-        anchorOrigin={{
-          vertical: 'bottom',
-          horizontal: 'left',
-        }}
-      >
-        <Box textAlign={'right'} ml={1}>
-          <Typography variant="body1" style={{ paddingTop: '10px', float: 'left' }}>
-            <FormattedMessage id={widgetManager.getEditorTile()} defaultMessage="" />
-          </Typography>
-
-          <IconButton onClick={() => setPopoverOpen(false)} aria-label={'Close'}>
-            <CloseIcon />
-          </IconButton>
-        </Box>
-        {widgetManager.getEditorContent()}
-      </Popover>
->>>>>>> 4ef73848
 
       {model && (
         <div className="no-print">
