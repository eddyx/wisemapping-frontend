--- conflicted
+++ resolved
@@ -34,11 +34,7 @@
 import { EditorConfiguration } from '../hooks/useEditor';
 import CreatorInfoPane from './creator-info-pane';
 import { WidgetPopover } from './widgetPopover';
-<<<<<<< HEAD
-import ReactWidgetBuilder from '../classes/react-widget-manager';
-=======
 import DefaultWidgetBuilder from '../classes/default-widget-manager';
->>>>>>> 86050b24
 
 type EditorProps = {
   theme?: Theme;
@@ -52,11 +48,7 @@
   // We can access editor instance and other configuration from editor props
   const { model, mindplotRef, mapInfo, capability, options } = config;
   const designer = model?.getDesigner();
-<<<<<<< HEAD
-  const widgetBulder = designer ? designer.getWidgeManager() : new ReactWidgetBuilder();
-=======
   const widgetBulder = designer ? designer.getWidgeManager() : new DefaultWidgetBuilder();
->>>>>>> 86050b24
 
   // Initialize locale ...
   const locale = options.locale;
