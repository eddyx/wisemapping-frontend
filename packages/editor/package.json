{
  "name": "@wisemapping/editor",
<<<<<<< HEAD
  "version": "0.4.0",
=======
  "version": "0.4.1",
>>>>>>> 5d720e2a
  "main": "dist/editor.bundle.js",
  "scripts": {
    "build": "webpack --config webpack.prod.js",
    "playground": "webpack serve --config webpack.playground.js",
    "cy:run": "cypress run",
    "test:integration": "start-server-and-test 'yarn playground' http-get://localhost:8081 'yarn cy:run'",
    "test": "yarn test:integration"
  },
  "repository": "http://www.wisemapping.com",
  "author": "Paulo Veiga <pveiga@gmail.com>, Ezequiel Bergamaschi <ezequielbergamaschi@gmail.com>",
  "license": "MIT",
  "private": false,
  "devDependencies": {
    "@babel/preset-env": "^7.16.11",
    "@babel/preset-react": "^7.16.7",
    "@types/react": "^17.0.0",
    "@types/react-dom": "^17.0.0",
    "@typescript-eslint/eslint-plugin": "^4.8.1",
    "@typescript-eslint/parser": "^4.8.1",
    "clean-webpack-plugin": "^4.0.0",
    "compression-webpack-plugin": "^9.2.0",
    "copy-webpack-plugin": "^10.2.1",
    "cypress": "^8.4.1",
    "cypress-image-snapshot": "^4.0.1",
    "eslint": "^7.14.0",
    "eslint-config-prettier": "^8.0.0",
    "eslint-plugin-cypress": "^2.12.1",
    "eslint-plugin-react": "^7.21.5",
    "eslint-plugin-react-hooks": "^4.2.0",
    "html-webpack-plugin": "^5.5.0",
    "prettier": "^2.2.1",
    "react": "^17.0.0",
    "ts-loader": "^8.0.11",
    "ts-node": "^9.0.0",
    "typescript": "^4.1.2",
    "webpack": "^5.67.0",
    "webpack-dev-server": "^4.7.3",
    "webpack-merge": "^5.8.0"
  },
  "dependencies": {
    "@types/styled-components": "^5.1.4",
    "@wisemapping/mindplot": "^5.0.1",
    "styled-components": "^5.2.1"
  },
  "peerDependencies": {
    "react": "^17.0.0",
    "react-dom": "^17.0.0",
    "react-intl": "^5.24.3"
  }
}<|MERGE_RESOLUTION|>--- conflicted
+++ resolved
@@ -1,10 +1,6 @@
 {
   "name": "@wisemapping/editor",
-<<<<<<< HEAD
-  "version": "0.4.0",
-=======
   "version": "0.4.1",
->>>>>>> 5d720e2a
   "main": "dist/editor.bundle.js",
   "scripts": {
     "build": "webpack --config webpack.prod.js",
