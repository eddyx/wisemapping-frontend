--- conflicted
+++ resolved
@@ -1,10 +1,5 @@
 {
   "name": "@wisemapping/editor",
-<<<<<<< HEAD
-  "version": "1.0.0",
-  "main": "src/index.tsx",
-  "scripts": {},
-=======
   "version": "0.4.1",
   "main": "dist/editor.bundle.js",
   "scripts": {
@@ -16,7 +11,6 @@
     "extract": "for lang in {'es','en','fr','de'};do formatjs extract 'src/**/*.ts*' --ignore 'src/@types/**/*' --out-file lang/${lang}.json;done",
     "compile": "formatjs compile"
   },
->>>>>>> 8b35e79e
   "repository": "http://www.wisemapping.com",
   "author": "Paulo Veiga <pveiga@gmail.com>, Ezequiel Bergamaschi <ezequielbergamaschi@gmail.com>",
   "license": "MIT",
