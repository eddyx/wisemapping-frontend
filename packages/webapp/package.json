--- conflicted
+++ resolved
@@ -1,10 +1,6 @@
 {
     "name": "@wisemapping/webapp",
-<<<<<<< HEAD
-    "version": "5.1.0",
-=======
     "version": "5.1.1",
->>>>>>> f50b9e98
     "repository": "http://www.wisemapping.com",
     "license": "MIT",
     "author": "Paulo Veiga <pveiga@gmail.com>, Ezequiel Bergamaschi <ezequielbergamaschi@gmail.com>",
@@ -32,11 +28,7 @@
         "@mui/lab": "^5.0.0-alpha.129",
         "@mui/material": "^5.12.3",
         "@reduxjs/toolkit": "^1.5.0",
-<<<<<<< HEAD
-        "@wisemapping/editor": "^0.6.0",
-=======
         "@wisemapping/editor": "^0.6.1",
->>>>>>> f50b9e98
         "axios": "^0.27.2",
         "dayjs": "^1.10.7",
         "react": "^18.2.0",
