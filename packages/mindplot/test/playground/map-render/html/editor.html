<!DOCTYPE HTML>

<html>

<head>
    <title>WiseMapping - Editor </title>
    <meta http-equiv="Content-type" content="text/html; charset=UTF-8" />
    <link rel="icon" href="favicon.ico" type="image/x-icon">
    <link rel="shortcut icon" href="favicon.ico" type="image/x-icon">
</head>

<body> 
    <div id="header">
        <div id="toolbar">
            <div id="back"></div>
            <div id="mapName" class="buttonContainer">
                <span>Welcome</span>
            </div>
            <div id="editTab" class="tabContent">
                <div id="persist" class="buttonContainer">
                    <div id="save" class="buttonOn">
                        <img src="images/save.svg" />
                    </div>
                    <div id="discard" class="buttonOn">
                        <img src="images/discard.svg" />
                    </div>
                    <div id="export" class="buttonOn">
                        <img src="images/export.svg" />
                    </div>
                </div>
                <div id="edit" class="buttonContainer">
                    <div id="undoEdition" class="buttonOn">
                        <img src="images/undo.svg"/>
                    </div>
                    <div id="redoEdition" class="buttonOn">
                        <img src="images/redo.svg"/>
                    </div>
                </div>
                <div id="node" class="buttonContainer">
                    <div id="topicShape" class="buttonExtOn">
                        <img src="images/topic-shape.svg"/>
                    </div>
                    <div id="addTopic" class="buttonOn">
                        <img src="images/topic-add.svg"/>
                    </div>
                    <div id="deleteTopic" class="buttonOn">
                        <img src="images/topic-delete.svg"/>
                    </div>
                    <div id="topicBorder" class="buttonExtOn">
                        <img src="images/topic-border.svg"/>
                    </div>
                    <div id="topicColor" class="buttonExtOn">
                        <img src="images/topic-color.svg"/>
                    </div>
                    <div id="topicIcon" class="buttonExtOn">
                        <img src="images/topic-icon.svg"/>
                    </div>
                    <div id="topicNote" class="buttonOn" >
                        <img src="images/topic-note.svg"/>
                    </div>
                    <div id="topicLink" class="buttonOn">
                        <img src="images/topic-link.svg"/>
                    </div>
                    <div id="topicRelation" class="buttonOn">
                        <img src="images/topic-relation.svg"/>
                    </div>
                </div>
                <div id="font" class="buttonContainer">
                    <div id="fontFamily" class="buttonExtOn">
                        <img src="images/font-type.svg"/>
                    </div>
                    <div id="fontSize" class="buttonExtOn">
                        <img src="images/font-size.svg"/>
                    </div>
                    <div id="fontBold" class="buttonOn">
                        <img src="images/font-bold.svg"/>
                    </div>
                    <div id="fontItalic" class="buttonOn">
                        <img src="images/font-italic.svg"/>
                    </div>
                    <div id="fontColor" class="buttonExtOn">
                        <img src="images/font-color.svg"/>
                    </div>
                </div>
            </div>
        </div>
        <div id="headerNotifier"></div>
    </div>
<<<<<<< HEAD
    <div id="bottom-logo">
=======
    <div id="zoom-button">
        <input type="button" id="zoom-plus"></input>
        <input type="button" id="zoom-minus"></input>
>>>>>>> 5225c3e4
    </div>

    <div id="mindplot" onselectstart="return false;"></div>
</body>

</html><|MERGE_RESOLUTION|>--- conflicted
+++ resolved
@@ -86,16 +86,16 @@
         </div>
         <div id="headerNotifier"></div>
     </div>
-<<<<<<< HEAD
-    <div id="bottom-logo">
-=======
+    <div id="mindplot" onselectstart="return false;"></div>
+    <div id="bottom-logo"></div>
     <div id="zoom-button">
-        <input type="button" id="zoom-plus"></input>
-        <input type="button" id="zoom-minus"></input>
->>>>>>> 5225c3e4
+        <button id="zoom-plus">
+            <img src="images/add-icon.svg" />
+        </button>
+        <button id="zoom-minus">
+            <img src="images/minus-icon.svg" />
+        </button>
     </div>
-
-    <div id="mindplot" onselectstart="return false;"></div>
 </body>
 
 </html>