@import "compatibility.less";

/********************************************************************************/
/* Header & Toolbar Styles */
/********************************************************************************/
@import "header.less";
@import "../bootstrap/css/bootstrap.min.css";

body {
    -webkit-touch-callout: none;
    -webkit-user-select: none;
    -khtml-user-select: none;
    -moz-user-select: none;
    -ms-user-select: none;
    user-select: none;
    overflow: hidden;
    position: fixed
}

div#mindplot {
    position: relative;
    top: 0;
    left: 0;
    width: 100%;
    height: 100%;
    border: 0;
    overflow: hidden;
    opacity: 1;
    background-color: #f2f2f2;
    background-image:  linear-gradient(#ebe9e7 1px, transparent 1px), linear-gradient(to right, #ebe9e7 1px, #f2f2f2 1px);
    background-size: 50px 50px;
}

div#small_error_icon {
    padding-left: 18px;
    min-height: 16px;
    background: url(../images/error_icon.png) bottom left no-repeat !important;
}

.notesTip {
    background-color: #dfcf3c;
    padding: 5px 15px;
    color: #666666;
    /*font-weight: bold;*/
    /*width: 100px;*/
    font-size: 13px;
    -moz-border-radius: 3px;
    -webkit-border-radius: 3px;
    border-radius: 3px;
    box-shadow: 5px 5px 5px rgba(0, 0, 0, 0.2);
}

.linkTip {
    background-color: #dfcf3c;
    padding: 5px 15px;
    color: #666666;
    /*font-weight: bold;*/
    /*width: 100px;*/
    font-size: 13px;
    -moz-border-radius: 3px;
    -webkit-border-radius: 3px;
    border-radius: 3px;
    box-shadow: 5px 5px 5px rgba(0, 0, 0, 0.2);
}

.keyboardShortcutTip {
    background-color: black;
    padding: 5px 15px;
    color: white;
    font-weight: bold;
    font-size: 11px;
}

/** */
/* Modal dialogs definitions */

div.modalDialog {
    position: fixed;
    top: 50%;
    left: 50%;
    z-index: 11000;
    width: 500px;
    margin: -250px 0 0 -250px;
    background-color: #ffffff;
    border: 1px solid #999;
    padding: 10px;
    overflow: auto;
    -webkit-background-clip: padding-box;
    -moz-background-clip: padding-box;
    background-clip: padding-box;
}

div.modalDialog .content {
    padding: 5px 5px;
}

div.modalDialog .title {
    font-weight: bold;
    text-shadow: 1px 1px 0 #fff;
    border-bottom: 1px solid #eee;
    padding: 5px 15px;
    font-size: 18px;
}

/*---   End Modal Dialog Form  ---*/

.publishModalDialog .content {
    height: 420px;
}

.exportModalDialog .content {
    height: 400px;
}

.shareModalDialog .content {
    height: 440px;
}

div.shareModalDialog {
    width: 550px;
}

#tutorialVideo {
    background: url(../images/help.png) no-repeat left center;
    padding-left: 19px;
}

#keyboardShortcuts {
    background: url(../images/help.png) no-repeat left center;
    padding-left: 19px;
}

.panelIcon {
    width: 20px;
    height: 20px;
    margin-left: 4px;
    margin-top: 3px;
    cursor: pointer
}

.panelIcon:hover {
    background-color: #efefef;
}

// TODO: Review position.
div#bottom-logo {
    position: absolute;
    bottom: 220px;
    right: 0;
    background: url(../images/logo-text-black.svg) no-repeat;
    width: 100px;
    height: 40px;
    z-index: 10000;
}

<<<<<<< HEAD
.popover {
    max-width: none;
=======
.popoverGray.bottom .arrow:after {
    border-bottom-color: #e4e2d2;
}

#zoom-button {
    height: 100px;
    width: 50px;
    border: 0;
    position: absolute;
    bottom: 100px;
    right:10px;
}

#zoom-plus,
#zoom-minus {
    height: 50px;
    width: 50px;
    background-repeat: no-repeat;
    background-size: 40px 40px;
    background-position: center;
    cursor: pointer;
    background-color: lightgray;
    z-index: 1000;
}

#zoom-plus {
    border-radius: 8px 8px 0 0;
    background-image: url('../images/add-icon.svg')
}

#zoom-minus {
    border-radius: 0 0 8px 8px;
    background-image: url('../images/minus-icon.svg')
>>>>>>> 5225c3e4
}<|MERGE_RESOLUTION|>--- conflicted
+++ resolved
@@ -153,12 +153,8 @@
     z-index: 10000;
 }
 
-<<<<<<< HEAD
 .popover {
     max-width: none;
-=======
-.popoverGray.bottom .arrow:after {
-    border-bottom-color: #e4e2d2;
 }
 
 #zoom-button {
@@ -190,5 +186,4 @@
 #zoom-minus {
     border-radius: 0 0 8px 8px;
     background-image: url('../images/minus-icon.svg')
->>>>>>> 5225c3e4
 }