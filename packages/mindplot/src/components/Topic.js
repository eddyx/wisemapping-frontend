--- conflicted
+++ resolved
@@ -972,14 +972,10 @@
 
       const targetParent = targetTopic.getModel().getParent();
       const sourceParent = sourceTopic.getModel().getParent();
-<<<<<<< HEAD
-      relationship.setVisibility(value &&
-=======
       relationship.setVisibility(
-        value &&
->>>>>>> 14e0b6c1
-        (targetParent == null || !targetParent.areChildrenShrunken()) &&
-        (sourceParent == null || !sourceParent.areChildrenShrunken()),
+        value
+        && (targetParent == null || !targetParent.areChildrenShrunken())
+        && (sourceParent == null || !sourceParent.areChildrenShrunken()),
       );
     });
   }
@@ -1047,8 +1043,8 @@
     };
 
     const oldSize = this.getSize();
-    const hasSizeChanged = oldSize.width !== roundedSize.width ||
-      oldSize.height !== roundedSize.height;
+    const hasSizeChanged = oldSize.width !== roundedSize.width
+      || oldSize.height !== roundedSize.height;
     if (hasSizeChanged || force) {
       NodeGraph.prototype.setSize.call(this, roundedSize);
 
