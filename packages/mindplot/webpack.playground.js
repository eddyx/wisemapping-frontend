const path = require('path');
const { CleanWebpackPlugin } = require('clean-webpack-plugin');
const HtmlWebpackPlugin = require('html-webpack-plugin');
const CopyPlugin = require('copy-webpack-plugin');
const { merge } = require('webpack-merge');
const common = require('./webpack.common');

const playgroundConfig = {
  mode: 'development',
  entry: {
    mindplot: path.resolve(__dirname, './src/index.js'),
    layout: path.resolve(__dirname, './test/playground/layout/context-loader'),
  },
  devServer: {
    historyApiFallback: true,
    port: 8083,
    open: false,
    writeToDisk: true,
  },
  module: {
    rules: [
      {
        test: /\.css$/i,
        use: [
          'style-loader',
          'css-loader?url=false',
        ],
      },
    ],
  },
  plugins: [
    new CleanWebpackPlugin(),
    new CopyPlugin({
      patterns: [
        { from: '../../libraries/bootstrap', to: 'bootstrap' },
        { from: 'test/playground/index.html', to: 'index.html' },
<<<<<<< HEAD
        {
          from: 'test/playground/map-render/html/container.json',
          to: 'html/container.json',
        },
        { from: 'test/playground/map-render/html/container.html', to: 'container.html' },
=======
>>>>>>> e2af9daa
      ],
    }),
    new HtmlWebpackPlugin({
      chunks: ['layout'],
      filename: 'layout.html',
      template: 'test/playground/layout/index.html',
    }),
  ],
};

module.exports = merge(common, playgroundConfig);<|MERGE_RESOLUTION|>--- conflicted
+++ resolved
@@ -21,10 +21,7 @@
     rules: [
       {
         test: /\.css$/i,
-        use: [
-          'style-loader',
-          'css-loader?url=false',
-        ],
+        use: ['style-loader', 'css-loader?url=false'],
       },
     ],
   },
@@ -34,14 +31,6 @@
       patterns: [
         { from: '../../libraries/bootstrap', to: 'bootstrap' },
         { from: 'test/playground/index.html', to: 'index.html' },
-<<<<<<< HEAD
-        {
-          from: 'test/playground/map-render/html/container.json',
-          to: 'html/container.json',
-        },
-        { from: 'test/playground/map-render/html/container.html', to: 'container.html' },
-=======
->>>>>>> e2af9daa
       ],
     }),
     new HtmlWebpackPlugin({
