#  Template NodeJS build

#  This template allows you to validate your NodeJS code.
#  The workflow allows running tests and code linting on the default branch.

# Node LTS
image: cypress/included:8.4.1

pipelines:
<<<<<<< HEAD
  default:
    - parallel:
        - step:
            name: Build and test
            caches:
              - node
              - npm
              - cypress
            script:
              - export CYPRESS_imageSnaphots="true"
              - yarn install
              - yarn bootstrap
              - yarn build
              - yarn lint
              - yarn test
            artifacts:
              - packages/**/cypress/snapshots/**/__diff_output__/*.diff.png
=======
  branches:
    '{master,develop}':
      - step:
          name: Build and test
          caches:
            - node
            - npm
            - cypress
          script:
            - export CYPRESS_imageSnaphots="true"
            - yarn install
            - yarn bootstrap
            - yarn build
            - yarn lint
            - yarn test
          artifacts:
            - packages/**/cypress/snapshots/**/__diff_output__/*.diff.png
>>>>>>> 8b35e79e
definitions:
  caches:
    npm: $HOME/.npm
    cypress: $HOME/.cache/Cypress<|MERGE_RESOLUTION|>--- conflicted
+++ resolved
@@ -7,25 +7,6 @@
 image: cypress/included:8.4.1
 
 pipelines:
-<<<<<<< HEAD
-  default:
-    - parallel:
-        - step:
-            name: Build and test
-            caches:
-              - node
-              - npm
-              - cypress
-            script:
-              - export CYPRESS_imageSnaphots="true"
-              - yarn install
-              - yarn bootstrap
-              - yarn build
-              - yarn lint
-              - yarn test
-            artifacts:
-              - packages/**/cypress/snapshots/**/__diff_output__/*.diff.png
-=======
   branches:
     '{master,develop}':
       - step:
@@ -43,7 +24,6 @@
             - yarn test
           artifacts:
             - packages/**/cypress/snapshots/**/__diff_output__/*.diff.png
->>>>>>> 8b35e79e
 definitions:
   caches:
     npm: $HOME/.npm
