--- conflicted
+++ resolved
@@ -7,48 +7,7 @@
     ],
     "headers": [
         {
-<<<<<<< HEAD
-            "source": "/c/maps/(.*)/embed",
-            "headers": [
-                {
-                    "key": "Access-Control-Allow-Credentials",
-                    "value": "true"
-                },
-                {
-                    "key": "Access-Control-Allow-Origin",
-                    "value": "https://api.wisemapping.com"
-                },
-                {
-                    "key": "Access-Control-Allow-Methods",
-                    "value": "GET,OPTIONS,PATCH,DELETE,POST,PUT"
-                },
-                {
-                    "key": "Access-Control-Allow-Headers",
-                    "value": "X-Requested-With, Accept, Accept-Version, Content-Length, Content-MD5, Content-Type, Date, X-Api-Version"
-                },
-                {
-                    "key": "Referrer-Policy",
-                    "value": "no-referrer-when-downgrade"
-                },
-                {
-                    "key": "X-Content-Type-Options",
-                    "value": "nosniff"
-                },
-                {
-                    "key": "X-XSS-Protection",
-                    "value": "1; mode=block"
-                },
-                {
-                    "key": "X-Frame-Options",
-                    "value": ""
-                }
-            ]
-        },
-        {
-            "source": "/c/(.*)*",
-=======
             "source": "/(.*)",
->>>>>>> 92123634
             "headers": [
                 {
                     "key": "Access-Control-Allow-Credentials",
