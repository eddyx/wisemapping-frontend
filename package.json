--- conflicted
+++ resolved
@@ -1,9 +1,5 @@
 {
-<<<<<<< HEAD
-    "name": "wisemapping-font-end",
-=======
     "name": "wisemapping-front-end",
->>>>>>> 8b35e79e
     "scripts": {
         "bootstrap": "lerna bootstrap",
         "build": "lerna run build",
@@ -48,10 +44,6 @@
     },
     "homepage": "http://localhost:8080/react",
     "license": "https://wisemapping.atlassian.net/wiki/spaces/WS/pages/524357/WiseMapping+Public+License+Version+1.0+WPL",
-<<<<<<< HEAD
-    "version": "0.4.0"
-=======
     "version": "0.4.0",
     "dependencies": {}
->>>>>>> 8b35e79e
 }