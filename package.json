{
  "name": "wisemapping-front-end",
<<<<<<< HEAD
  "version": "0.4.0",
=======
  "version": "0.0.0",
>>>>>>> f50b9e98
  "private": true,
  "homepage": "http://localhost:8080/react",
  "license": "https://wisemapping.atlassian.net/wiki/spaces/WS/pages/524357/WiseMapping+Public+License+Version+1.0+WPL",
  "author": {
    "name": "Paulo Veiga",
    "login.email": "pveiga@wisemapping.com"
  },
  "contributors": [
    "Ezequiel Bergamaschi"
  ],
  "workspaces": [
    "packages/*"
  ],
  "scripts": {
<<<<<<< HEAD
    "bootstrap": "lerna run bootstrap",
=======
>>>>>>> f50b9e98
    "build": "lerna run build",
    "clean": "lerna clean && rm -rf node_modules",
    "lint": "lerna run lint --stream",
    "playground": "lerna run playground --stream",
    "prepare": "husky install",
    "test": "lerna run test --stream",
    "test:integration": "lerna run test:integration --stream",
    "test:unit": "lerna run test:unit --stream"
  },
  "husky": {
    "hooks": {
      "pre-commit": "lint-staged",
      "pre-push": "yarn lint && yarn test"
    }
  },
  "lint-staged": {
    "**/*.{ts,tsx}": [
      "prettier --write"
    ]
  },
  "browserslist": {
    "production": [
      ">0.2%",
      "not dead",
      "not op_mini all"
    ],
    "development": [
      "last 1 chrome version",
      "last 1 firefox version",
      "last 1 safari version"
    ]
  },
  "eslintConfig": {
    "rules": {
      "implicit-arrow-linebreak": "off"
    }
  },
  "devDependencies": {
    "@babel/core": "^7.20.12",
    "@babel/preset-env": "^7.14.7",
    "@babel/preset-typescript": "^7.16.5",
    "@babel/register": "^7.16.0",
    "@formatjs/cli": "^6.0.4",
    "@types/jest": "^29.0.5",
    "@typescript-eslint/eslint-plugin": "^5.48.0",
    "@typescript-eslint/parser": "^5.48.0",
    "babel-loader": "^9.1.2",
    "copy-webpack-plugin": "^10.2.4",
    "css-loader": "^6.7.3",
    "eslint": "^8.4.1",
    "eslint-config-airbnb-base": "^14.2.1",
    "eslint-config-prettier": "^8.5.0",
    "eslint-config-standard": "^17.0.0",
    "eslint-nibble": "^8.0.0",
    "eslint-plugin-cypress": "^2.12.1",
    "eslint-plugin-import": "^2.26.0",
    "eslint-plugin-react": "^7.31.10",
    "eslint-plugin-react-hooks": "^4.6.0",
    "html-webpack-plugin": "^5.3.2",
    "husky": "^8.0.0",
    "jest": "^29.3.1",
    "jest-diff": "^29.3.1",
    "jest-environment-jsdom": "^29.3.1",
    "jest-webpack": "^0.5.1",
    "lerna": "^7.1.0",
    "lint-staged": "^10.5.4",
    "prettier": "^2.7.1",
    "start-server-and-test": "^1.14.0",
    "style-loader": "^3.3.1",
    "ts-jest": "^29.0.5",
    "ts-loader": "^9.4.2",
    "ts-node": "^10.9.1",
    "typescript": "^4.8.4",
    "webpack": "^5.75.0",
    "webpack-bundle-analyzer": "^4.5.0",
    "webpack-cli": "^5.0.1",
    "webpack-dev-server": "^4.11.1"
  },
  "engines": {
    "node": ">=16.0.0"
  }
}<|MERGE_RESOLUTION|>--- conflicted
+++ resolved
@@ -1,10 +1,6 @@
 {
   "name": "wisemapping-front-end",
-<<<<<<< HEAD
-  "version": "0.4.0",
-=======
   "version": "0.0.0",
->>>>>>> f50b9e98
   "private": true,
   "homepage": "http://localhost:8080/react",
   "license": "https://wisemapping.atlassian.net/wiki/spaces/WS/pages/524357/WiseMapping+Public+License+Version+1.0+WPL",
@@ -19,10 +15,6 @@
     "packages/*"
   ],
   "scripts": {
-<<<<<<< HEAD
-    "bootstrap": "lerna run bootstrap",
-=======
->>>>>>> f50b9e98
     "build": "lerna run build",
     "clean": "lerna clean && rm -rf node_modules",
     "lint": "lerna run lint --stream",
